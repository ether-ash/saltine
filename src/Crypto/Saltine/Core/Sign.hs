-- |
-- Module      : Crypto.Saltine.Core.Sign
-- Copyright   : (c) Joseph Abrahamson 2013
-- License     : MIT
--
-- Maintainer  : me@jspha.com
-- Stability   : experimental
-- Portability : non-portable
--
-- Signatures: "Crypto.Saltine.Core.Sign"
--
-- The 'newKeypair' function randomly generates a secret key and a
-- corresponding public key. The 'sign' function signs a message
-- 'ByteString' using the signer's secret key and returns the
-- resulting signed message. The 'signOpen' function verifies the
-- signature in a signed message using the signer's public key then
-- returns the message without its signature.
--
-- "Crypto.Saltine.Core.Sign" is an EdDSA signature using
-- elliptic-curve Curve25519 (see: <http://ed25519.cr.yp.to/>). See
-- also, \"Daniel J. Bernstein, Niels Duif, Tanja Lange, Peter
-- Schwabe, Bo-Yin Yang. High-speed high-security signatures. Journal
-- of Cryptographic Engineering 2 (2012), 77–89.\"
-- <http://ed25519.cr.yp.to/ed25519-20110926.pdf>.
--
-- This is current information as of 2013 June 6.

module Crypto.Saltine.Core.Sign (
  SecretKey, PublicKey, Keypair,
  newKeypair,
  sign, signOpen,
  signDetached, signVerifyDetached
  ) where

import           Crypto.Saltine.Class
import           Crypto.Saltine.Internal.Util
import qualified Crypto.Saltine.Internal.ByteSizes as Bytes

import           Foreign.C
import           Foreign.Ptr
import           Foreign.Marshal.Alloc
import           Foreign.Storable
import           System.IO.Unsafe
import qualified Data.ByteArray                    as B
import           Data.ByteArray                      (ByteArrayAccess, ByteArray, Bytes, ScrubbedBytes)
import qualified Data.ByteString                   as S
import           Data.ByteString                     (ByteString)

-- $types

-- | An opaque 'sign' cryptographic secret key.
<<<<<<< HEAD
newtype SecretKey = SK ByteString deriving (Eq, Ord)
=======
newtype SecretKey = SK ScrubbedBytes deriving (Eq, Ord)
>>>>>>> a745fd7f

instance IsEncoding SecretKey where
  decode v = if B.length v == Bytes.signSK
           then Just (SK $ B.convert v)
           else Nothing
  {-# INLINE decode #-}
  encode (SK v) = B.convert v
  {-# INLINE encode #-}

-- | An opaque 'sign' cryptographic public key.
<<<<<<< HEAD
newtype PublicKey = PK ByteString deriving (Eq, Ord)
=======
newtype PublicKey = PK Bytes deriving (Eq, Ord)
>>>>>>> a745fd7f

instance IsEncoding PublicKey where
  decode v = if B.length v == Bytes.signPK
           then Just (PK $ B.convert v)
           else Nothing
  {-# INLINE decode #-}
  encode (PK v) = B.convert v
  {-# INLINE encode #-}

-- | A convenience type for keypairs
type Keypair = (SecretKey, PublicKey)

-- | Creates a random key of the correct size for 'sign' and
-- 'signOpen' of form @(secretKey, publicKey)@.
newKeypair :: IO Keypair
newKeypair = do
  -- This is a little bizarre and a likely source of errors.
  -- _err ought to always be 0.
  ((_err, sk), pk) <- buildUnsafeByteArray' Bytes.signPK $ \pkbuf ->
    buildUnsafeByteArray' Bytes.signSK $ \skbuf ->
      c_sign_keypair pkbuf skbuf
  return (SK sk, PK pk)

-- | Augments a message with a signature forming a \"signed
-- message\".
sign :: SecretKey
     -> ByteString
     -- ^ Message
     -> ByteString
     -- ^ Signed message
sign (SK k) m = unsafePerformIO $
  alloca $ \psmlen -> do
    (_err, sm) <- buildUnsafeByteArray' (len + Bytes.sign) $ \psmbuf ->
      constByteArray2 k m $ \pk pm ->
        c_sign psmbuf psmlen pm (fromIntegral len) pk
    smlen <- peek psmlen
    return $ S.take (fromIntegral smlen) sm
  where len = S.length m

-- | Checks a \"signed message\" returning 'Just' the original message
-- iff the signature was generated using the 'SecretKey' corresponding
-- to the given 'PublicKey'. Returns 'Nothing' otherwise.
signOpen :: PublicKey
         -> ByteString
         -- ^ Signed message
         -> Maybe ByteString
         -- ^ Maybe the restored message
signOpen (PK k) sm = unsafePerformIO $
  alloca $ \pmlen -> do
    (err, m) <- buildUnsafeByteArray' smlen $ \pmbuf ->
      constByteArray2 k sm $ \pk psm ->
        c_sign_open pmbuf pmlen psm (fromIntegral smlen) pk
    mlen <- peek pmlen
    case err of
      0 -> return $ Just $ S.take (fromIntegral mlen) m
      _ -> return   Nothing
  where smlen = S.length sm

-- | Returns just the signature for a message using a SecretKey.
signDetached :: SecretKey
             -> ByteString
             -- ^ Message
             -> ByteString
             -- ^ Signature
signDetached (SK k) m = unsafePerformIO $
  alloca $ \psmlen -> do
    (_err, sm) <- buildUnsafeByteArray' Bytes.sign $ \sigbuf ->
      constByteArray2 k m $ \pk pm ->
        c_sign_detached sigbuf psmlen pm (fromIntegral len) pk
    smlen <- peek psmlen
    return $ S.take (fromIntegral smlen) sm
  where len = S.length m

-- | Returns @True@ if the signature is valid for the given public key and
-- message.
signVerifyDetached :: PublicKey
                   -> ByteString
                   -- ^ Signature
                   -> ByteString
                   -- ^ Message
                   -> Bool
signVerifyDetached (PK k) sig sm = unsafePerformIO $
  constByteArray3 k sig sm $ \pk psig psm -> do
    res <- c_sign_verify_detached psig psm (fromIntegral len) pk
    return (res == 0)
  where len = S.length sm


foreign import ccall "crypto_sign_keypair"
  c_sign_keypair :: Ptr CChar
                 -- ^ Public key output buffer
                 -> Ptr CChar
                 -- ^ Secret key output buffer
                 -> IO CInt
                 -- ^ Always 0

foreign import ccall "crypto_sign"
  c_sign :: Ptr CChar
         -- ^ Signed message output buffer
         -> Ptr CULLong
         -- ^ Length of signed message
         -> Ptr CChar
         -- ^ Constant message buffer
         -> CULLong
         -- ^ Length of message input buffer
         -> Ptr CChar
         -- ^ Constant secret key buffer
         -> IO CInt
         -- ^ Always 0

foreign import ccall "crypto_sign_open"
  c_sign_open :: Ptr CChar
              -- ^ Message output buffer
              -> Ptr CULLong
              -- ^ Length of message
              -> Ptr CChar
              -- ^ Constant signed message buffer
              -> CULLong
              -- ^ Length of signed message buffer
              -> Ptr CChar
              -- ^ Public key buffer
              -> IO CInt
              -- ^ 0 if signature is verifiable, -1 otherwise

foreign import ccall "crypto_sign_detached"
    c_sign_detached :: Ptr CChar
                    -- ^ Signature output buffer
                    -> Ptr CULLong
                    -- ^ Length of the signature
                    -> Ptr CChar
                    -- ^ Constant message buffer
                    -> CULLong
                    -- ^ Length of message buffer
                    -> Ptr CChar
                    -- ^ Constant secret key buffer
                    -> IO CInt
foreign import ccall "crypto_sign_verify_detached"
    c_sign_verify_detached :: Ptr CChar
                           -- ^ Signature buffer
                           -> Ptr CChar
                           -- ^ Constant signed message buffer
                           -> CULLong
                           -- ^ Length of signed message buffer
                           -> Ptr CChar
                           -- ^ Public key buffer
                           -> IO CInt<|MERGE_RESOLUTION|>--- conflicted
+++ resolved
@@ -49,11 +49,7 @@
 -- $types
 
 -- | An opaque 'sign' cryptographic secret key.
-<<<<<<< HEAD
-newtype SecretKey = SK ByteString deriving (Eq, Ord)
-=======
 newtype SecretKey = SK ScrubbedBytes deriving (Eq, Ord)
->>>>>>> a745fd7f
 
 instance IsEncoding SecretKey where
   decode v = if B.length v == Bytes.signSK
@@ -64,11 +60,7 @@
   {-# INLINE encode #-}
 
 -- | An opaque 'sign' cryptographic public key.
-<<<<<<< HEAD
-newtype PublicKey = PK ByteString deriving (Eq, Ord)
-=======
 newtype PublicKey = PK Bytes deriving (Eq, Ord)
->>>>>>> a745fd7f
 
 instance IsEncoding PublicKey where
   decode v = if B.length v == Bytes.signPK
